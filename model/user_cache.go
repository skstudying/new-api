--- conflicted
+++ resolved
@@ -33,33 +33,13 @@
 	common.SetContextKey(c, constant.ContextKeyUserSetting, user.GetSetting())
 }
 
-<<<<<<< HEAD
-func (user *UserBase) GetSetting() map[string]interface{} {
-	if user.Setting == "" {
-		return nil
-	}
-	toMap, err := common.StrToMap(user.Setting)
-	if err != nil {
-		common.SysError("failed to convert user setting to map: " + err.Error())
-		return nil
-	}
-	return toMap
-}
-
-func (user *UserBase) SetSetting(setting map[string]interface{}) {
-	settingBytes, err := json.Marshal(setting)
-	if err != nil {
-		common.SysError("failed to marshal setting: " + err.Error())
-		return
-=======
 func (user *UserBase) GetSetting() dto.UserSetting {
 	setting := dto.UserSetting{}
 	if user.Setting != "" {
-		err := json.Unmarshal([]byte(user.Setting), &setting)
+		err := common.Unmarshal([]byte(user.Setting), &setting)
 		if err != nil {
 			common.SysError("failed to unmarshal setting: " + err.Error())
 		}
->>>>>>> 338e914a
 	}
 	return setting
 }
