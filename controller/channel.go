package controller

import (
	"encoding/json"
	"fmt"
	"net/http"
	"one-api/common"
	"one-api/constant"
	"one-api/model"
	"strconv"
	"strings"

	"github.com/gin-gonic/gin"
)

type OpenAIModel struct {
	ID         string `json:"id"`
	Object     string `json:"object"`
	Created    int64  `json:"created"`
	OwnedBy    string `json:"owned_by"`
	Permission []struct {
		ID                 string `json:"id"`
		Object             string `json:"object"`
		Created            int64  `json:"created"`
		AllowCreateEngine  bool   `json:"allow_create_engine"`
		AllowSampling      bool   `json:"allow_sampling"`
		AllowLogprobs      bool   `json:"allow_logprobs"`
		AllowSearchIndices bool   `json:"allow_search_indices"`
		AllowView          bool   `json:"allow_view"`
		AllowFineTuning    bool   `json:"allow_fine_tuning"`
		Organization       string `json:"organization"`
		Group              string `json:"group"`
		IsBlocking         bool   `json:"is_blocking"`
	} `json:"permission"`
	Root   string `json:"root"`
	Parent string `json:"parent"`
}

type OpenAIModelsResponse struct {
	Data    []OpenAIModel `json:"data"`
	Success bool          `json:"success"`
}

func parseStatusFilter(statusParam string) int {
	switch strings.ToLower(statusParam) {
	case "enabled", "1":
		return common.ChannelStatusEnabled
	case "disabled", "0":
		return 0
	default:
		return -1
	}
}

func GetAllChannels(c *gin.Context) {
	p, _ := strconv.Atoi(c.Query("p"))
	pageSize, _ := strconv.Atoi(c.Query("page_size"))
	if p < 1 {
		p = 1
	}
	if pageSize < 1 {
		pageSize = common.ItemsPerPage
	}
	channelData := make([]*model.Channel, 0)
	idSort, _ := strconv.ParseBool(c.Query("id_sort"))
	enableTagMode, _ := strconv.ParseBool(c.Query("tag_mode"))
	statusParam := c.Query("status")
	// statusFilter: -1 all, 1 enabled, 0 disabled (include auto & manual)
	statusFilter := parseStatusFilter(statusParam)
	// type filter
	typeStr := c.Query("type")
	typeFilter := -1
	if typeStr != "" {
		if t, err := strconv.Atoi(typeStr); err == nil {
			typeFilter = t
		}
	}

	var total int64

	if enableTagMode {
		tags, err := model.GetPaginatedTags((p-1)*pageSize, pageSize)
		if err != nil {
			c.JSON(http.StatusOK, gin.H{"success": false, "message": err.Error()})
			return
		}
		for _, tag := range tags {
			if tag == nil || *tag == "" {
				continue
			}
			tagChannels, err := model.GetChannelsByTag(*tag, idSort)
			if err != nil {
				continue
			}
			filtered := make([]*model.Channel, 0)
			for _, ch := range tagChannels {
				if statusFilter == common.ChannelStatusEnabled && ch.Status != common.ChannelStatusEnabled {
					continue
				}
				if statusFilter == 0 && ch.Status == common.ChannelStatusEnabled {
					continue
				}
				if typeFilter >= 0 && ch.Type != typeFilter {
					continue
				}
				filtered = append(filtered, ch)
			}
			channelData = append(channelData, filtered...)
		}
		total, _ = model.CountAllTags()
	} else {
		baseQuery := model.DB.Model(&model.Channel{})
		if typeFilter >= 0 {
			baseQuery = baseQuery.Where("type = ?", typeFilter)
		}
		if statusFilter == common.ChannelStatusEnabled {
			baseQuery = baseQuery.Where("status = ?", common.ChannelStatusEnabled)
		} else if statusFilter == 0 {
			baseQuery = baseQuery.Where("status != ?", common.ChannelStatusEnabled)
		}

		baseQuery.Count(&total)

		order := "priority desc"
		if idSort {
			order = "id desc"
		}

		err := baseQuery.Order(order).Limit(pageSize).Offset((p - 1) * pageSize).Omit("key").Find(&channelData).Error
		if err != nil {
			c.JSON(http.StatusOK, gin.H{"success": false, "message": err.Error()})
			return
		}
	}

	countQuery := model.DB.Model(&model.Channel{})
	if statusFilter == common.ChannelStatusEnabled {
		countQuery = countQuery.Where("status = ?", common.ChannelStatusEnabled)
	} else if statusFilter == 0 {
		countQuery = countQuery.Where("status != ?", common.ChannelStatusEnabled)
	}
	var results []struct {
		Type  int64
		Count int64
	}
	_ = countQuery.Select("type, count(*) as count").Group("type").Find(&results).Error
	typeCounts := make(map[int64]int64)
	for _, r := range results {
		typeCounts[r.Type] = r.Count
	}

	c.JSON(http.StatusOK, gin.H{
		"success": true,
		"message": "",
		"data": gin.H{
			"items":       channelData,
			"total":       total,
			"page":        p,
			"page_size":   pageSize,
			"type_counts": typeCounts,
		},
	})
	return
}

func FetchUpstreamModels(c *gin.Context) {
	id, err := strconv.Atoi(c.Param("id"))
	if err != nil {
		c.JSON(http.StatusOK, gin.H{
			"success": false,
			"message": err.Error(),
		})
		return
	}

	channel, err := model.GetChannelById(id, true)
	if err != nil {
		c.JSON(http.StatusOK, gin.H{
			"success": false,
			"message": err.Error(),
		})
		return
	}

	baseURL := constant.ChannelBaseURLs[channel.Type]
	if channel.GetBaseURL() != "" {
		baseURL = channel.GetBaseURL()
	}
	url := fmt.Sprintf("%s/v1/models", baseURL)
	switch channel.Type {
	case constant.ChannelTypeGemini:
		url = fmt.Sprintf("%s/v1beta/openai/models", baseURL)
	case constant.ChannelTypeAli:
		url = fmt.Sprintf("%s/compatible-mode/v1/models", baseURL)
	}
	body, err := GetResponseBody("GET", url, channel, GetAuthHeader(channel.Key))
	if err != nil {
		c.JSON(http.StatusOK, gin.H{
			"success": false,
			"message": err.Error(),
		})
		return
	}

	var result OpenAIModelsResponse
	if err = json.Unmarshal(body, &result); err != nil {
		c.JSON(http.StatusOK, gin.H{
			"success": false,
			"message": fmt.Sprintf("解析响应失败: %s", err.Error()),
		})
		return
	}

	var ids []string
	for _, model := range result.Data {
		id := model.ID
		if channel.Type == constant.ChannelTypeGemini {
			id = strings.TrimPrefix(id, "models/")
		}
		ids = append(ids, id)
	}

	c.JSON(http.StatusOK, gin.H{
		"success": true,
		"message": "",
		"data":    ids,
	})
}

func FixChannelsAbilities(c *gin.Context) {
	success, fails, err := model.FixAbility()
	if err != nil {
		c.JSON(http.StatusOK, gin.H{
			"success": false,
			"message": err.Error(),
		})
		return
	}
	c.JSON(http.StatusOK, gin.H{
		"success": true,
		"message": "",
		"data": gin.H{
			"success": success,
			"fails":   fails,
		},
	})
}

func SearchChannels(c *gin.Context) {
	keyword := c.Query("keyword")
	group := c.Query("group")
	modelKeyword := c.Query("model")
	statusParam := c.Query("status")
	statusFilter := parseStatusFilter(statusParam)
	idSort, _ := strconv.ParseBool(c.Query("id_sort"))
	enableTagMode, _ := strconv.ParseBool(c.Query("tag_mode"))
	channelData := make([]*model.Channel, 0)
	if enableTagMode {
		tags, err := model.SearchTags(keyword, group, modelKeyword, idSort)
		if err != nil {
			c.JSON(http.StatusOK, gin.H{
				"success": false,
				"message": err.Error(),
			})
			return
		}
		for _, tag := range tags {
			if tag != nil && *tag != "" {
				tagChannel, err := model.GetChannelsByTag(*tag, idSort)
				if err == nil {
					channelData = append(channelData, tagChannel...)
				}
			}
		}
	} else {
		channels, err := model.SearchChannels(keyword, group, modelKeyword, idSort)
		if err != nil {
			c.JSON(http.StatusOK, gin.H{
				"success": false,
				"message": err.Error(),
			})
			return
		}
		channelData = channels
	}

	if statusFilter == common.ChannelStatusEnabled || statusFilter == 0 {
		filtered := make([]*model.Channel, 0, len(channelData))
		for _, ch := range channelData {
			if statusFilter == common.ChannelStatusEnabled && ch.Status != common.ChannelStatusEnabled {
				continue
			}
			if statusFilter == 0 && ch.Status == common.ChannelStatusEnabled {
				continue
			}
			filtered = append(filtered, ch)
		}
		channelData = filtered
	}

	// calculate type counts for search results
	typeCounts := make(map[int64]int64)
	for _, channel := range channelData {
		typeCounts[int64(channel.Type)]++
	}

	typeParam := c.Query("type")
	typeFilter := -1
	if typeParam != "" {
		if tp, err := strconv.Atoi(typeParam); err == nil {
			typeFilter = tp
		}
	}

	if typeFilter >= 0 {
		filtered := make([]*model.Channel, 0, len(channelData))
		for _, ch := range channelData {
			if ch.Type == typeFilter {
				filtered = append(filtered, ch)
			}
		}
		channelData = filtered
	}

	page, _ := strconv.Atoi(c.DefaultQuery("p", "1"))
	pageSize, _ := strconv.Atoi(c.DefaultQuery("page_size", "20"))
	if page < 1 {
		page = 1
	}
	if pageSize <= 0 {
		pageSize = 20
	}

	total := len(channelData)
	startIdx := (page - 1) * pageSize
	if startIdx > total {
		startIdx = total
	}
	endIdx := startIdx + pageSize
	if endIdx > total {
		endIdx = total
	}

	pagedData := channelData[startIdx:endIdx]

	c.JSON(http.StatusOK, gin.H{
		"success": true,
		"message": "",
		"data": gin.H{
			"items":       pagedData,
			"total":       total,
			"type_counts": typeCounts,
		},
	})
	return
}

func GetChannel(c *gin.Context) {
	id, err := strconv.Atoi(c.Param("id"))
	if err != nil {
		c.JSON(http.StatusOK, gin.H{
			"success": false,
			"message": err.Error(),
		})
		return
	}
	channel, err := model.GetChannelById(id, false)
	if err != nil {
		c.JSON(http.StatusOK, gin.H{
			"success": false,
			"message": err.Error(),
		})
		return
	}
	c.JSON(http.StatusOK, gin.H{
		"success": true,
		"message": "",
		"data":    channel,
	})
	return
}

type AddChannelRequest struct {
	Mode         string                `json:"mode"`
	MultiKeyMode constant.MultiKeyMode `json:"multi_key_mode"`
	Channel      *model.Channel        `json:"channel"`
}

func getVertexArrayKeys(keys string) ([]string, error) {
	if keys == "" {
		return nil, nil
	}
	var keyArray []interface{}
	err := common.Unmarshal([]byte(keys), &keyArray)
	if err != nil {
		return nil, fmt.Errorf("批量添加 Vertex AI 必须使用标准的JsonArray格式，例如[{key1}, {key2}...]，请检查输入: %w", err)
	}
	cleanKeys := make([]string, 0, len(keyArray))
	for _, key := range keyArray {
		var keyStr string
		switch v := key.(type) {
		case string:
			keyStr = strings.TrimSpace(v)
		default:
			bytes, err := json.Marshal(v)
			if err != nil {
				return nil, fmt.Errorf("Vertex AI key JSON 编码失败: %w", err)
			}
			keyStr = string(bytes)
		}
		if keyStr != "" {
			cleanKeys = append(cleanKeys, keyStr)
		}
	}
	if len(cleanKeys) == 0 {
		return nil, fmt.Errorf("批量添加 Vertex AI 的 keys 不能为空")
	}
	return cleanKeys, nil
}

func AddChannel(c *gin.Context) {
	addChannelRequest := AddChannelRequest{}
	err := c.ShouldBindJSON(&addChannelRequest)
	if err != nil {
		c.JSON(http.StatusOK, gin.H{
			"success": false,
			"message": err.Error(),
		})
		return
	}
<<<<<<< HEAD
	if addChannelRequest.Channel == nil || addChannelRequest.Channel.Key == "" {
		c.JSON(http.StatusOK, gin.H{
			"success": false,
			"message": "channel cannot be empty",
		})
		return
	}

	// Validate the length of the model name
	for _, m := range addChannelRequest.Channel.GetModels() {
		if len(m) > 255 {
			c.JSON(http.StatusOK, gin.H{
				"success": false,
				"message": fmt.Sprintf("模型名称过长: %s", m),
			})
			return
		}
	}
	if addChannelRequest.Channel.Type == constant.ChannelTypeVertexAi {
		if addChannelRequest.Channel.Other == "" {
=======
	err = channel.ValidateSettings()
	if err != nil {
		c.JSON(http.StatusOK, gin.H{
			"success": false,
			"message": "channel setting 格式错误：" + err.Error(),
		})
		return
	}
	channel.CreatedTime = common.GetTimestamp()
	keys := strings.Split(channel.Key, "\n")
	if channel.Type == constant.ChannelTypeVertexAi {
		if channel.Other == "" {
>>>>>>> 338e914a
			c.JSON(http.StatusOK, gin.H{
				"success": false,
				"message": "部署地区不能为空",
			})
			return
		} else {
			regionMap, err := common.StrToMap(addChannelRequest.Channel.Other)
			if err != nil {
				c.JSON(http.StatusOK, gin.H{
					"success": false,
					"message": "部署地区必须是标准的Json格式，例如{\"default\": \"us-central1\", \"region2\": \"us-east1\"}",
				})
				return
			}
			if regionMap["default"] == nil {
				c.JSON(http.StatusOK, gin.H{
					"success": false,
					"message": "部署地区必须包含default字段",
				})
				return
			}
		}
	}

	addChannelRequest.Channel.CreatedTime = common.GetTimestamp()
	keys := make([]string, 0)
	switch addChannelRequest.Mode {
	case "multi_to_single":
		addChannelRequest.Channel.ChannelInfo.IsMultiKey = true
		addChannelRequest.Channel.ChannelInfo.MultiKeyMode = addChannelRequest.MultiKeyMode
		if addChannelRequest.Channel.Type == constant.ChannelTypeVertexAi {
			array, err := getVertexArrayKeys(addChannelRequest.Channel.Key)
			if err != nil {
				c.JSON(http.StatusOK, gin.H{
					"success": false,
					"message": err.Error(),
				})
				return
			}
			addChannelRequest.Channel.Key = strings.Join(array, "\n")
		} else {
			cleanKeys := make([]string, 0)
			for _, key := range strings.Split(addChannelRequest.Channel.Key, "\n") {
				if key == "" {
					continue
				}
				key = strings.TrimSpace(key)
				cleanKeys = append(cleanKeys, key)
			}
			addChannelRequest.Channel.Key = strings.Join(cleanKeys, "\n")
		}
		keys = []string{addChannelRequest.Channel.Key}
	case "batch":
		if addChannelRequest.Channel.Type == constant.ChannelTypeVertexAi {
			// multi json
			keys, err = getVertexArrayKeys(addChannelRequest.Channel.Key)
			if err != nil {
				c.JSON(http.StatusOK, gin.H{
					"success": false,
					"message": err.Error(),
				})
				return
			}
		} else {
			keys = strings.Split(addChannelRequest.Channel.Key, "\n")
		}
	case "single":
		keys = []string{addChannelRequest.Channel.Key}
	default:
		c.JSON(http.StatusOK, gin.H{
			"success": false,
			"message": "不支持的添加模式",
		})
		return
	}

	channels := make([]model.Channel, 0, len(keys))
	for _, key := range keys {
		if key == "" {
			continue
		}
		localChannel := addChannelRequest.Channel
		localChannel.Key = key
		channels = append(channels, *localChannel)
	}
	err = model.BatchInsertChannels(channels)
	if err != nil {
		c.JSON(http.StatusOK, gin.H{
			"success": false,
			"message": err.Error(),
		})
		return
	}
	c.JSON(http.StatusOK, gin.H{
		"success": true,
		"message": "",
	})
	return
}

func DeleteChannel(c *gin.Context) {
	id, _ := strconv.Atoi(c.Param("id"))
	channel := model.Channel{Id: id}
	err := channel.Delete()
	if err != nil {
		c.JSON(http.StatusOK, gin.H{
			"success": false,
			"message": err.Error(),
		})
		return
	}
	c.JSON(http.StatusOK, gin.H{
		"success": true,
		"message": "",
	})
	return
}

func DeleteDisabledChannel(c *gin.Context) {
	rows, err := model.DeleteDisabledChannel()
	if err != nil {
		c.JSON(http.StatusOK, gin.H{
			"success": false,
			"message": err.Error(),
		})
		return
	}
	c.JSON(http.StatusOK, gin.H{
		"success": true,
		"message": "",
		"data":    rows,
	})
	return
}

type ChannelTag struct {
	Tag          string  `json:"tag"`
	NewTag       *string `json:"new_tag"`
	Priority     *int64  `json:"priority"`
	Weight       *uint   `json:"weight"`
	ModelMapping *string `json:"model_mapping"`
	Models       *string `json:"models"`
	Groups       *string `json:"groups"`
}

func DisableTagChannels(c *gin.Context) {
	channelTag := ChannelTag{}
	err := c.ShouldBindJSON(&channelTag)
	if err != nil || channelTag.Tag == "" {
		c.JSON(http.StatusOK, gin.H{
			"success": false,
			"message": "参数错误",
		})
		return
	}
	err = model.DisableChannelByTag(channelTag.Tag)
	if err != nil {
		c.JSON(http.StatusOK, gin.H{
			"success": false,
			"message": err.Error(),
		})
		return
	}
	c.JSON(http.StatusOK, gin.H{
		"success": true,
		"message": "",
	})
	return
}

func EnableTagChannels(c *gin.Context) {
	channelTag := ChannelTag{}
	err := c.ShouldBindJSON(&channelTag)
	if err != nil || channelTag.Tag == "" {
		c.JSON(http.StatusOK, gin.H{
			"success": false,
			"message": "参数错误",
		})
		return
	}
	err = model.EnableChannelByTag(channelTag.Tag)
	if err != nil {
		c.JSON(http.StatusOK, gin.H{
			"success": false,
			"message": err.Error(),
		})
		return
	}
	c.JSON(http.StatusOK, gin.H{
		"success": true,
		"message": "",
	})
	return
}

func EditTagChannels(c *gin.Context) {
	channelTag := ChannelTag{}
	err := c.ShouldBindJSON(&channelTag)
	if err != nil {
		c.JSON(http.StatusOK, gin.H{
			"success": false,
			"message": "参数错误",
		})
		return
	}
	if channelTag.Tag == "" {
		c.JSON(http.StatusOK, gin.H{
			"success": false,
			"message": "tag不能为空",
		})
		return
	}
	err = model.EditChannelByTag(channelTag.Tag, channelTag.NewTag, channelTag.ModelMapping, channelTag.Models, channelTag.Groups, channelTag.Priority, channelTag.Weight)
	if err != nil {
		c.JSON(http.StatusOK, gin.H{
			"success": false,
			"message": err.Error(),
		})
		return
	}
	c.JSON(http.StatusOK, gin.H{
		"success": true,
		"message": "",
	})
	return
}

type ChannelBatch struct {
	Ids []int   `json:"ids"`
	Tag *string `json:"tag"`
}

func DeleteChannelBatch(c *gin.Context) {
	channelBatch := ChannelBatch{}
	err := c.ShouldBindJSON(&channelBatch)
	if err != nil || len(channelBatch.Ids) == 0 {
		c.JSON(http.StatusOK, gin.H{
			"success": false,
			"message": "参数错误",
		})
		return
	}
	err = model.BatchDeleteChannels(channelBatch.Ids)
	if err != nil {
		c.JSON(http.StatusOK, gin.H{
			"success": false,
			"message": err.Error(),
		})
		return
	}
	c.JSON(http.StatusOK, gin.H{
		"success": true,
		"message": "",
		"data":    len(channelBatch.Ids),
	})
	return
}

func UpdateChannel(c *gin.Context) {
	channel := model.Channel{}
	err := c.ShouldBindJSON(&channel)
	if err != nil {
		c.JSON(http.StatusOK, gin.H{
			"success": false,
			"message": err.Error(),
		})
		return
	}
	err = channel.ValidateSettings()
	if err != nil {
		c.JSON(http.StatusOK, gin.H{
			"success": false,
			"message": "channel setting 格式错误：" + err.Error(),
		})
		return
	}
	if channel.Type == constant.ChannelTypeVertexAi {
		if channel.Other == "" {
			c.JSON(http.StatusOK, gin.H{
				"success": false,
				"message": "部署地区不能为空",
			})
			return
		} else {
			regionMap, err := common.StrToMap(channel.Other)
			if err != nil {
				c.JSON(http.StatusOK, gin.H{
					"success": false,
					"message": "部署地区必须是标准的Json格式，例如{\"default\": \"us-central1\", \"region2\": \"us-east1\"}",
				})
				return
			}
			if regionMap["default"] == nil {
				c.JSON(http.StatusOK, gin.H{
					"success": false,
					"message": "部署地区必须包含default字段",
				})
				return
			}
		}
	}
	err = channel.Update()
	if err != nil {
		c.JSON(http.StatusOK, gin.H{
			"success": false,
			"message": err.Error(),
		})
		return
	}
	channel.Key = ""
	c.JSON(http.StatusOK, gin.H{
		"success": true,
		"message": "",
		"data":    channel,
	})
	return
}

func FetchModels(c *gin.Context) {
	var req struct {
		BaseURL string `json:"base_url"`
		Type    int    `json:"type"`
		Key     string `json:"key"`
	}

	if err := c.ShouldBindJSON(&req); err != nil {
		c.JSON(http.StatusBadRequest, gin.H{
			"success": false,
			"message": "Invalid request",
		})
		return
	}

	baseURL := req.BaseURL
	if baseURL == "" {
		baseURL = constant.ChannelBaseURLs[req.Type]
	}

	client := &http.Client{}
	url := fmt.Sprintf("%s/v1/models", baseURL)

	request, err := http.NewRequest("GET", url, nil)
	if err != nil {
		c.JSON(http.StatusInternalServerError, gin.H{
			"success": false,
			"message": err.Error(),
		})
		return
	}

	// remove line breaks and extra spaces.
	key := strings.TrimSpace(req.Key)
	// If the key contains a line break, only take the first part.
	key = strings.Split(key, "\n")[0]
	request.Header.Set("Authorization", "Bearer "+key)

	response, err := client.Do(request)
	if err != nil {
		c.JSON(http.StatusInternalServerError, gin.H{
			"success": false,
			"message": err.Error(),
		})
		return
	}
	//check status code
	if response.StatusCode != http.StatusOK {
		c.JSON(http.StatusInternalServerError, gin.H{
			"success": false,
			"message": "Failed to fetch models",
		})
		return
	}
	defer response.Body.Close()

	var result struct {
		Data []struct {
			ID string `json:"id"`
		} `json:"data"`
	}

	if err := json.NewDecoder(response.Body).Decode(&result); err != nil {
		c.JSON(http.StatusInternalServerError, gin.H{
			"success": false,
			"message": err.Error(),
		})
		return
	}

	var models []string
	for _, model := range result.Data {
		models = append(models, model.ID)
	}

	c.JSON(http.StatusOK, gin.H{
		"success": true,
		"data":    models,
	})
}

func BatchSetChannelTag(c *gin.Context) {
	channelBatch := ChannelBatch{}
	err := c.ShouldBindJSON(&channelBatch)
	if err != nil || len(channelBatch.Ids) == 0 {
		c.JSON(http.StatusOK, gin.H{
			"success": false,
			"message": "参数错误",
		})
		return
	}
	err = model.BatchSetChannelTag(channelBatch.Ids, channelBatch.Tag)
	if err != nil {
		c.JSON(http.StatusOK, gin.H{
			"success": false,
			"message": err.Error(),
		})
		return
	}
	c.JSON(http.StatusOK, gin.H{
		"success": true,
		"message": "",
		"data":    len(channelBatch.Ids),
	})
	return
}

func GetTagModels(c *gin.Context) {
	tag := c.Query("tag")
	if tag == "" {
		c.JSON(http.StatusBadRequest, gin.H{
			"success": false,
			"message": "tag不能为空",
		})
		return
	}

	channels, err := model.GetChannelsByTag(tag, false) // Assuming false for idSort is fine here
	if err != nil {
		c.JSON(http.StatusInternalServerError, gin.H{
			"success": false,
			"message": err.Error(),
		})
		return
	}

	var longestModels string
	maxLength := 0

	// Find the longest models string among all channels with the given tag
	for _, channel := range channels {
		if channel.Models != "" {
			currentModels := strings.Split(channel.Models, ",")
			if len(currentModels) > maxLength {
				maxLength = len(currentModels)
				longestModels = channel.Models
			}
		}
	}

	c.JSON(http.StatusOK, gin.H{
		"success": true,
		"message": "",
		"data":    longestModels,
	})
	return
}<|MERGE_RESOLUTION|>--- conflicted
+++ resolved
@@ -428,7 +428,16 @@
 		})
 		return
 	}
-<<<<<<< HEAD
+
+	err = addChannelRequest.Channel.ValidateSettings()
+	if err != nil {
+		c.JSON(http.StatusOK, gin.H{
+			"success": false,
+			"message": "channel setting 格式错误：" + err.Error(),
+		})
+		return
+	}
+
 	if addChannelRequest.Channel == nil || addChannelRequest.Channel.Key == "" {
 		c.JSON(http.StatusOK, gin.H{
 			"success": false,
@@ -449,20 +458,6 @@
 	}
 	if addChannelRequest.Channel.Type == constant.ChannelTypeVertexAi {
 		if addChannelRequest.Channel.Other == "" {
-=======
-	err = channel.ValidateSettings()
-	if err != nil {
-		c.JSON(http.StatusOK, gin.H{
-			"success": false,
-			"message": "channel setting 格式错误：" + err.Error(),
-		})
-		return
-	}
-	channel.CreatedTime = common.GetTimestamp()
-	keys := strings.Split(channel.Key, "\n")
-	if channel.Type == constant.ChannelTypeVertexAi {
-		if channel.Other == "" {
->>>>>>> 338e914a
 			c.JSON(http.StatusOK, gin.H{
 				"success": false,
 				"message": "部署地区不能为空",
