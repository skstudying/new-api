--- conflicted
+++ resolved
@@ -174,13 +174,6 @@
 			}
 		}
 	}
-<<<<<<< HEAD
-	c.JSON(200, gin.H{
-		"success": true,
-		"data":    userOpenAiModels,
-		"object":  "list",
-	})
-=======
 	switch modelType {
 	case constant.ChannelTypeAnthropic:
 		useranthropicModels := make([]dto.AnthropicModel, len(userOpenAiModels))
@@ -214,9 +207,9 @@
 		c.JSON(200, gin.H{
 			"success": true,
 			"data":    userOpenAiModels,
-		})
-	}
->>>>>>> 17024490
+      "object":  "list",
+		})
+	}
 }
 
 func ChannelListModels(c *gin.Context) {
