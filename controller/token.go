package controller

import (
	"net/http"
	"one-api/common"
	"one-api/model"
	"strconv"
<<<<<<< HEAD
	"strings"
=======
>>>>>>> e3a38d27

	"github.com/gin-gonic/gin"
)

func GetAllTokens(c *gin.Context) {
	userId := c.GetInt("id")
	pageInfo := common.GetPageQuery(c)
	tokens, err := model.GetAllUserTokens(userId, pageInfo.GetStartIdx(), pageInfo.GetPageSize())
	if err != nil {
		common.ApiError(c, err)
		return
	}
	total, _ := model.CountUserTokens(userId)
	pageInfo.SetTotal(int(total))
	pageInfo.SetItems(tokens)
	common.ApiSuccess(c, pageInfo)
	return
}

func SearchTokens(c *gin.Context) {
	userId := c.GetInt("id")
	keyword := c.Query("keyword")
	token := c.Query("token")
	tokens, err := model.SearchUserTokens(userId, keyword, token)
	if err != nil {
		common.ApiError(c, err)
		return
	}
	c.JSON(http.StatusOK, gin.H{
		"success": true,
		"message": "",
		"data":    tokens,
	})
	return
}

func GetToken(c *gin.Context) {
	id, err := strconv.Atoi(c.Param("id"))
	userId := c.GetInt("id")
	if err != nil {
		common.ApiError(c, err)
		return
	}
	token, err := model.GetTokenByIds(id, userId)
	if err != nil {
		common.ApiError(c, err)
		return
	}
	c.JSON(http.StatusOK, gin.H{
		"success": true,
		"message": "",
		"data":    token,
	})
	return
}

func GetTokenStatus(c *gin.Context) {
	tokenId := c.GetInt("token_id")
	userId := c.GetInt("id")
	token, err := model.GetTokenByIds(tokenId, userId)
	if err != nil {
		common.ApiError(c, err)
		return
	}
	expiredAt := token.ExpiredTime
	if expiredAt == -1 {
		expiredAt = 0
	}
	c.JSON(http.StatusOK, gin.H{
		"object":          "credit_summary",
		"total_granted":   token.RemainQuota,
		"total_used":      0, // not supported currently
		"total_available": token.RemainQuota,
		"expires_at":      expiredAt * 1000,
	})
}

func GetTokenUsage(c *gin.Context) {
	authHeader := c.GetHeader("Authorization")
	if authHeader == "" {
		c.JSON(http.StatusUnauthorized, gin.H{
			"success": false,
			"message": "No Authorization header",
		})
		return
	}

	parts := strings.Split(authHeader, " ")
	if len(parts) != 2 || strings.ToLower(parts[0]) != "bearer" {
		c.JSON(http.StatusUnauthorized, gin.H{
			"success": false,
			"message": "Invalid Bearer token",
		})
		return
	}
	tokenKey := parts[1]

	token, err := model.GetTokenByKey(tokenKey, true)
	if err != nil {
		c.JSON(http.StatusOK, gin.H{
			"success": false,
			"message": err.Error(),
		})
		return
	}

	expiredAt := token.ExpiredTime
	if expiredAt == -1 {
		expiredAt = 0
	}

	c.JSON(http.StatusOK, gin.H{
		"code": true,
		"message": "ok",
		"data": gin.H{
			"object":          "token_usage",
			"id":              token.Id,
			"name":            token.Name,
			"total_granted":   token.RemainQuota + token.UsedQuota,
			"total_used":      token.UsedQuota,
			"total_available": token.RemainQuota,
			"unlimited_quota": token.UnlimitedQuota,
			"expires_at":      expiredAt,
		},
	})
}

func AddToken(c *gin.Context) {
	token := model.Token{}
	err := c.ShouldBindJSON(&token)
	if err != nil {
		common.ApiError(c, err)
		return
	}
	if len(token.Name) > 30 {
		c.JSON(http.StatusOK, gin.H{
			"success": false,
			"message": "令牌名称过长",
		})
		return
	}
	key, err := common.GenerateKey()
	if err != nil {
		c.JSON(http.StatusOK, gin.H{
			"success": false,
			"message": "生成令牌失败",
		})
		common.SysLog("failed to generate token key: " + err.Error())
		return
	}
	cleanToken := model.Token{
		UserId:             c.GetInt("id"),
		Name:               token.Name,
		Key:                key,
		CreatedTime:        common.GetTimestamp(),
		AccessedTime:       common.GetTimestamp(),
		ExpiredTime:        token.ExpiredTime,
		RemainQuota:        token.RemainQuota,
		UnlimitedQuota:     token.UnlimitedQuota,
		ModelLimitsEnabled: token.ModelLimitsEnabled,
		ModelLimits:        token.ModelLimits,
		AllowIps:           token.AllowIps,
		Group:              token.Group,
	}
	err = cleanToken.Insert()
	if err != nil {
		common.ApiError(c, err)
		return
	}
	c.JSON(http.StatusOK, gin.H{
		"success": true,
		"message": "",
	})
	return
}

func DeleteToken(c *gin.Context) {
	id, _ := strconv.Atoi(c.Param("id"))
	userId := c.GetInt("id")
	err := model.DeleteTokenById(id, userId)
	if err != nil {
		common.ApiError(c, err)
		return
	}
	c.JSON(http.StatusOK, gin.H{
		"success": true,
		"message": "",
	})
	return
}

func UpdateToken(c *gin.Context) {
	userId := c.GetInt("id")
	statusOnly := c.Query("status_only")
	token := model.Token{}
	err := c.ShouldBindJSON(&token)
	if err != nil {
		common.ApiError(c, err)
		return
	}
	if len(token.Name) > 30 {
		c.JSON(http.StatusOK, gin.H{
			"success": false,
			"message": "令牌名称过长",
		})
		return
	}
	cleanToken, err := model.GetTokenByIds(token.Id, userId)
	if err != nil {
		common.ApiError(c, err)
		return
	}
	if token.Status == common.TokenStatusEnabled {
		if cleanToken.Status == common.TokenStatusExpired && cleanToken.ExpiredTime <= common.GetTimestamp() && cleanToken.ExpiredTime != -1 {
			c.JSON(http.StatusOK, gin.H{
				"success": false,
				"message": "令牌已过期，无法启用，请先修改令牌过期时间，或者设置为永不过期",
			})
			return
		}
		if cleanToken.Status == common.TokenStatusExhausted && cleanToken.RemainQuota <= 0 && !cleanToken.UnlimitedQuota {
			c.JSON(http.StatusOK, gin.H{
				"success": false,
				"message": "令牌可用额度已用尽，无法启用，请先修改令牌剩余额度，或者设置为无限额度",
			})
			return
		}
	}
	if statusOnly != "" {
		cleanToken.Status = token.Status
	} else {
		// If you add more fields, please also update token.Update()
		cleanToken.Name = token.Name
		cleanToken.ExpiredTime = token.ExpiredTime
		cleanToken.RemainQuota = token.RemainQuota
		cleanToken.UnlimitedQuota = token.UnlimitedQuota
		cleanToken.ModelLimitsEnabled = token.ModelLimitsEnabled
		cleanToken.ModelLimits = token.ModelLimits
		cleanToken.AllowIps = token.AllowIps
		cleanToken.Group = token.Group
	}
	err = cleanToken.Update()
	if err != nil {
		common.ApiError(c, err)
		return
	}
	c.JSON(http.StatusOK, gin.H{
		"success": true,
		"message": "",
		"data":    cleanToken,
	})
	return
}

type TokenBatch struct {
	Ids []int `json:"ids"`
}

func DeleteTokenBatch(c *gin.Context) {
	tokenBatch := TokenBatch{}
	if err := c.ShouldBindJSON(&tokenBatch); err != nil || len(tokenBatch.Ids) == 0 {
		c.JSON(http.StatusOK, gin.H{
			"success": false,
			"message": "参数错误",
		})
		return
	}
	userId := c.GetInt("id")
	count, err := model.BatchDeleteTokens(tokenBatch.Ids, userId)
	if err != nil {
		common.ApiError(c, err)
		return
	}
	c.JSON(http.StatusOK, gin.H{
		"success": true,
		"message": "",
		"data":    count,
	})
}<|MERGE_RESOLUTION|>--- conflicted
+++ resolved
@@ -5,10 +5,7 @@
 	"one-api/common"
 	"one-api/model"
 	"strconv"
-<<<<<<< HEAD
 	"strings"
-=======
->>>>>>> e3a38d27
 
 	"github.com/gin-gonic/gin"
 )
